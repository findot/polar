--- conflicted
+++ resolved
@@ -1,12 +1,10 @@
 use crate::config::DatabaseConfig;
 use crate::result::DatabaseError;
 use diesel::{pg::PgConnection, Connection, ConnectionResult};
-<<<<<<< HEAD
-use diesel_migrations::embed_migrations;
-=======
 use diesel_migrations::{embed_migrations, EmbeddedMigrations, MigrationHarness};
->>>>>>> cba8b41d
 use rocket_sync_db_pools::database;
+
+pub const MIGRATIONS: EmbeddedMigrations = embed_migrations!("./resources/migrations/postgres");
 
 #[database("postgresql_pool")]
 pub struct DbConnection(PgConnection);
@@ -16,22 +14,8 @@
     PgConnection::establish(&url)
 }
 
-<<<<<<< HEAD
-embed_migrations!("./resources/migrations/postgres");
-
-pub fn migrate(db_config: &DatabaseConfig, output: bool) -> Result<(), DatabaseError> {
-    let conn = establish_connection(db_config)?;
-    if output {
-        embedded_migrations::run_with_output(&conn, &mut std::io::stderr())?;
-    } else {
-        embedded_migrations::run(&conn)?;
-    }
-=======
-pub const MIGRATIONS: EmbeddedMigrations = embed_migrations!("./resources/migrations/postgres");
-
 pub fn migrate(db_config: &DatabaseConfig) -> Result<(), DatabaseError> {
     let mut conn = establish_connection(db_config)?;
     conn.run_pending_migrations(MIGRATIONS)?;
->>>>>>> cba8b41d
     Ok(())
 }